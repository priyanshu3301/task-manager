<!DOCTYPE html>
<html lang="en">
<head>
    <meta charset="UTF-8">
    <meta name="viewport" content="width=device-width, initial-scale=1.0">
    <title>Register - Cloud Task Manager</title>
    <link rel="stylesheet" href="https://cdnjs.cloudflare.com/ajax/libs/font-awesome/6.5.1/css/all.min.css">
    <link rel="stylesheet" href="style.css">
    <style>
        /* Additional styles for auth pages */
        body {
            display: flex;
            justify-content: center;
            align-items: center;
            height: 100vh;
            background-color: var(--clr-bg);
            overflow: hidden; /* Hide scrollbars */
        }
        .auth-container {
            width: 100%;
            max-width: 420px;
            padding: var(--spacing-xl);
        }
        .auth-header {
            display: flex;
            flex-direction: column;
            align-items: center;
            margin-bottom: var(--spacing-lg);
            text-align: center;
        }
        .auth-header .main-header__logo {
            font-size: 1.5rem;
            margin-bottom: var(--spacing-sm);
        }
        .auth-header p {
            color: var(--clr-text-secondary);
        }
        .auth-card {
            background-color: var(--clr-surface);
            padding: var(--spacing-xl);
            border-radius: var(--border-radius);
            border: 1px solid var(--clr-border);
            box-shadow: var(--box-shadow-lg);
        }
        .auth-footer {
            text-align: center;
            margin-top: var(--spacing-lg);
            font-size: 0.875rem;
            color: var(--clr-text-secondary);
        }
        .auth-footer a {
            color: var(--clr-primary);
            font-weight: 500;
            text-decoration: none;
        }
        .auth-footer a:hover {
            text-decoration: underline;
        }

        /* Toast Notification Styles */
        .toast {
            position: fixed;
            top: 20px;
            right: 20px;
            padding: 1rem 1.5rem;
            border-radius: var(--border-radius);
            box-shadow: var(--box-shadow-lg);
            color: white;
            font-weight: 500;
            z-index: 1000;
            opacity: 0;
            transform: translateY(-20px);
            transition: opacity 0.3s ease, transform 0.3s ease;
        }
        .toast.show {
            opacity: 1;
            transform: translateY(0);
        }
        .toast--success {
            background-color: var(--clr-success);
        }
        .toast--error {
            background-color: var(--clr-danger);
        }
    </style>
</head>
<body>
    <div id="toast-container" class="toast"></div>

    <div class="auth-container">
        <header class="auth-header">
            <div class="main-header__logo">
                <svg xmlns="http://www.w3.org/2000/svg" viewBox="0 0 24 24" fill="currentColor" style="width: 45px; height: 45px; color: var(--clr-primary);">
                    <path d="M17.5 19H9a7 7 0 1 1 6.71-9h1.79a4.5 4.5 0 1 1 0 9Z"></path>
                </svg>
                <h1>Cloud Task Manager</h1>
            </div>
            <p>Create an account to start managing your tasks.</p>
        </header>

        <main class="auth-card">
            <form id="register-form">
                <div class="form-group">
                    <label for="username" class="form-group__label">Username</label>
                    <input type="text" id="username" class="form-group__input" placeholder="username must be in small letters" required>
                </div>
                <div class="form-group">
                    <label for="password" class="form-group__label">Password</label>
                    <input type="password" id="password" class="form-group__input" placeholder="••••••••" required>
                </div>
                 <div class="form-group">
                    <label for="confirm-password" class="form-group__label">Confirm Password</label>
                    <input type="password" id="confirm-password" class="form-group__input" placeholder="••••••••" required>
                </div>
                <button type="submit" class="btn btn--primary btn--full-width" style="margin-top: 1rem;">
                    <i class="fas fa-user-plus"></i> Create Account
                </button>
            </form>
        </main>

        <footer class="auth-footer">
            <p>Already have an account? <a href="login">Log in</a></p>
        </footer>
    </div>

    <script>
        document.addEventListener('DOMContentLoaded', () => {
            const registerForm = document.getElementById('register-form');
            const usernameInput = document.getElementById('username');
            const passwordInput = document.getElementById('password');
            const confirmPasswordInput = document.getElementById('confirm-password');
            const toastContainer = document.getElementById('toast-container');

            /**
             * Displays a toast notification.
             * @param {string} message - The message to display.
             * @param {string} type - 'success' or 'error'.
             */
            function showToast(message, type = 'error') {
                toastContainer.textContent = message;
                toastContainer.className = `toast show toast--${type}`;
                setTimeout(() => {
                    toastContainer.className = 'toast';
                }, 3000); // Hide after 3 seconds
            }

            registerForm.addEventListener('submit', async (e) => {
                e.preventDefault(); // Prevent default form submission

                const username = usernameInput.value;
                const password = passwordInput.value;
                const confirmPassword = confirmPasswordInput.value;
                const submitButton = registerForm.querySelector('button[type="submit"]');

                // --- Password Validation ---
                if (password !== confirmPassword) {
                    showToast('Passwords do not match. Please try again.');
                    return; // Stop the function
                }

                // Disable button to prevent multiple submissions
                submitButton.disabled = true;
                submitButton.innerHTML = '<i class="fas fa-spinner fa-spin"></i> Creating Account...';

                try {
                    const response = await fetch('/api/register', {
                        method: 'POST',
                        headers: {
                            'Content-Type': 'application/json'
                        },
                        body: JSON.stringify({ username, password })
                    });

                    if (response.ok) {
                        // On success, show toast and redirect to login page
                        showToast('Registration successful! Please log in.', 'success');
                        setTimeout(() => {
<<<<<<< HEAD
                            window.location.href = '/api/login'; // Redirect to login
=======
                            window.location.href = '/login'; // Redirect to login
>>>>>>> bef7fe56
                        }, 2000);
                    } else {
                        // On failure, parse error and show toast
                        const errorData = await response.json();
                        showToast(errorData.error || 'An unknown error occurred.');
                    }
                } catch (error) {
                    // Handle network errors
                    console.error('Registration request failed:', error);
                    showToast('Could not connect to the server.');
                } finally {
                    // Re-enable the button
                    submitButton.disabled = false;
                    submitButton.innerHTML = '<i class="fas fa-user-plus"></i> Create Account';
                }
            });
        });
    </script>

</body>
</html><|MERGE_RESOLUTION|>--- conflicted
+++ resolved
@@ -175,11 +175,7 @@
                         // On success, show toast and redirect to login page
                         showToast('Registration successful! Please log in.', 'success');
                         setTimeout(() => {
-<<<<<<< HEAD
-                            window.location.href = '/api/login'; // Redirect to login
-=======
                             window.location.href = '/login'; // Redirect to login
->>>>>>> bef7fe56
                         }, 2000);
                     } else {
                         // On failure, parse error and show toast
